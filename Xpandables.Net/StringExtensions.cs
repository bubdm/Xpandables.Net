--- conflicted
+++ resolved
@@ -139,8 +139,6 @@
         /// for returnType or its serializable members.</exception>
         public static T? ToObject<T>(this JsonElement element, JsonSerializerOptions? options = default)
             => ToObject(element, typeof(T), options) is { } result ? (T)result : default;
-<<<<<<< HEAD
-=======
 
         /// <summary>
         /// Asynchronously deserializes the current JSON element to an object of specified <typeparamref name="T"/> type.
@@ -156,7 +154,6 @@
             JsonSerializerOptions? options = default,
             CancellationToken cancellationToken = default)
             => await ToObjectAsync(element, typeof(T), options, cancellationToken) is { } result ? (T)result : default;
->>>>>>> 7ca8a914
 
         /// <summary>
         /// Deserializes the current JSON element to an object of specified type.
