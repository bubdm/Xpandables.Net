{
  "version": 3,
  "targets": {
    "net6.0": {}
  },
  "libraries": {},
  "projectFileDependencyGroups": {
    "net6.0": []
  },
  "packageFolders": {
    "C:\\Users\\fewan\\.nuget\\packages\\": {},
    "D:\\Applications\\VisualStudio\\Shared\\NuGetPackages": {}
  },
  "project": {
    "version": "6.0.0-preview.3",
    "restore": {
      "projectUniqueName": "D:\\GitHub\\Xpandables.Net\\Xpandables.Net\\Xpandables.Net.csproj",
      "projectName": "Xpandables.Net",
      "projectPath": "D:\\GitHub\\Xpandables.Net\\Xpandables.Net\\Xpandables.Net.csproj",
      "packagesPath": "C:\\Users\\fewan\\.nuget\\packages\\",
      "outputPath": "D:\\GitHub\\Xpandables.Net\\Xpandables.Net\\obj\\",
      "projectStyle": "PackageReference",
      "fallbackFolders": [
        "D:\\Applications\\VisualStudio\\Shared\\NuGetPackages"
      ],
      "configFilePaths": [
        "C:\\Users\\fewan\\AppData\\Roaming\\NuGet\\NuGet.Config",
        "C:\\Program Files (x86)\\NuGet\\Config\\Microsoft.VisualStudio.FallbackLocation.config",
        "C:\\Program Files (x86)\\NuGet\\Config\\Microsoft.VisualStudio.Offline.config"
      ],
      "originalTargetFrameworks": [
        "net6.0"
      ],
      "sources": {
        "C:\\Program Files (x86)\\Microsoft SDKs\\NuGetPackages\\": {},
        "D:\\GitHub\\Xpandables.Net\\Packages": {},
        "https://api.nuget.org/v3/index.json": {}
      },
      "frameworks": {
        "net6.0": {
          "targetAlias": "net6.0",
          "projectReferences": {}
        }
      },
      "warningProperties": {
        "allWarningsAsErrors": true
      }
    },
    "frameworks": {
      "net6.0": {
        "targetAlias": "net6.0",
        "imports": [
          "net461",
          "net462",
          "net47",
          "net471",
          "net472",
          "net48"
        ],
        "assetTargetFallback": true,
        "warn": true,
        "frameworkReferences": {
          "Microsoft.NETCore.App": {
            "privateAssets": "all"
          }
        },
<<<<<<< HEAD
        "runtimeIdentifierGraphPath": "C:\\Program Files\\dotnet\\sdk\\6.0.100-preview.5.21302.13\\RuntimeIdentifierGraph.json"
=======
        "runtimeIdentifierGraphPath": "C:\\Program Files\\dotnet\\sdk\\6.0.100-preview.7.21379.14\\RuntimeIdentifierGraph.json"
>>>>>>> 7ca8a914
      }
    }
  }
}<|MERGE_RESOLUTION|>--- conflicted
+++ resolved
@@ -64,11 +64,7 @@
             "privateAssets": "all"
           }
         },
-<<<<<<< HEAD
-        "runtimeIdentifierGraphPath": "C:\\Program Files\\dotnet\\sdk\\6.0.100-preview.5.21302.13\\RuntimeIdentifierGraph.json"
-=======
         "runtimeIdentifierGraphPath": "C:\\Program Files\\dotnet\\sdk\\6.0.100-preview.7.21379.14\\RuntimeIdentifierGraph.json"
->>>>>>> 7ca8a914
       }
     }
   }
